name: Build and Publish

on:
  pull_request:
    branches:
      - main
  push:
    branches:
<<<<<<< HEAD
      - main 
=======
      - main
    tags:
      - '*'

jobs:
  build_publish_package:
    runs-on: ubuntu-latest
    steps:
      - name: Checkout Repository
        uses: actions/checkout@v4
      - name: Install Dependencies
        run: |  
          pip install -r requirements-dev.txt
      - name: Build Package
        run: python setup.py sdist bdist_wheel
      - name: Install Twine
        run: |
          pip install twine
      - name: Publish to PyPI
        run: | 
          twine upload  dist/*
        env:
          TWINE_USERNAME: __token__
          TWINE_PASSWORD: ${{ secrets.PRD_QT_API_TOKEN }}
>>>>>>> fc63dabb

jobs: 
  build_publish_docs:
    # Deploy to cloudflare
    runs-on: ubuntu-latest
    needs: build_publish_package
    steps:
      - name: Checkout
        uses: actions/checkout@v4
      - name: Build Document
        run: |  
          pip install -r requirements-dev.txt
          sphinx-build -b html docs build
      - name: Publish
        uses: cloudflare/pages-action@1
        with:
          apiToken: ${{ secrets.PRD_CLOUDFLARE_API_TOKEN }}
          accountId: ${{ secrets.PRD_CLOUDFLARE_ACCOUNT_ID }}
          projectName: mpqp
          directory: build <|MERGE_RESOLUTION|>--- conflicted
+++ resolved
@@ -5,13 +5,8 @@
     branches:
       - main
   push:
-    branches:
-<<<<<<< HEAD
+    branches: 
       - main 
-=======
-      - main
-    tags:
-      - '*'
 
 jobs:
   build_publish_package:
@@ -33,7 +28,6 @@
         env:
           TWINE_USERNAME: __token__
           TWINE_PASSWORD: ${{ secrets.PRD_QT_API_TOKEN }}
->>>>>>> fc63dabb
 
 jobs: 
   build_publish_docs:
