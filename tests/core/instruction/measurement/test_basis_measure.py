import pytest

from mpqp.core.instruction.measurement.basis import ComputationalBasis, HadamardBasis
from mpqp.core.instruction.measurement.basis_measure import BasisMeasure
from mpqp.core.languages import Language


def test_basis_measure_init():
    measure = BasisMeasure([0, 1], shots=1024, basis=ComputationalBasis())
    assert measure.targets == [0, 1]
    assert measure.shots == 1024
    assert isinstance(measure.basis, ComputationalBasis)


def test_basis_measure_init_fails_duplicate_c_targets():
    with pytest.raises(ValueError, match="Duplicate registers in targets"):
        BasisMeasure(targets=[0, 1], c_targets=[2, 2, 3], shots=1024)


def test_basis_measure_to_other_language_not_implemented():
<<<<<<< HEAD
    measure = BasisMeasure([0], basis=HadamardBasis(1))
=======
    measure = BasisMeasure([0], basis=HadamardBasis())
>>>>>>> 68ae4cad
    with pytest.raises(NotImplementedError):
        measure.to_other_language(language=Language.QISKIT)


def test_basis_measure_repr():
    measure = BasisMeasure([0, 1], shots=1024)
    representation = repr(measure)
    assert representation == "BasisMeasure([0, 1], shots=1024)"<|MERGE_RESOLUTION|>--- conflicted
+++ resolved
@@ -18,11 +18,7 @@
 
 
 def test_basis_measure_to_other_language_not_implemented():
-<<<<<<< HEAD
-    measure = BasisMeasure([0], basis=HadamardBasis(1))
-=======
     measure = BasisMeasure([0], basis=HadamardBasis())
->>>>>>> 68ae4cad
     with pytest.raises(NotImplementedError):
         measure.to_other_language(language=Language.QISKIT)
 
