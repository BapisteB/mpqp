{
 "cells": [
  {
   "cell_type": "markdown",
   "metadata": {},
   "source": [
<<<<<<< HEAD
    "## Simulating noise on MPQP\n",
    "\n",
    "Quantum computers hold immense potential, but a major hurdle is ``noise``. ``Noise`` refers to anything that disrupts a quantum computer's calculations.\n",
    "\n",
    "In this Notebook, we introduce the concept of ``noise`` in quantum computing. We'll take a practical approach to describing how noise affects qubits in a computation and show how you can build `Depolarizing` noise channel. "
=======
    "# Simulating noisy circuits\n",
    "\n",
    "In this notebook we present how run noisy simulations by defining noise models and adding then to a ``QCircuit``.\n",
    "\n",
    "If you are not familiar with the basic concepts of noise for quantum systems, we recommand you this introduction `TODO`"
   ]
  },
  {
   "cell_type": "code",
   "execution_count": 94,
   "metadata": {},
   "outputs": [],
   "source": [
    "from mpqp import QCircuit\n",
    "from mpqp.gates import *\n",
    "from mpqp.noise import Depolarizing\n",
    "from mpqp.execution import *"
>>>>>>> ebc5907f
   ]
  },
  {
   "cell_type": "markdown",
   "metadata": {},
   "source": [
    "### Defining your noise model"
   ]
  },
  {
   "cell_type": "markdown",
   "metadata": {},
   "source": [
    "``NoiseModel``, ``targets``, ``gates``\n",
    "\n",
    "``Depolarizing``, ``proba``, ``dimension``"
   ]
  },
  {
   "cell_type": "code",
<<<<<<< HEAD
   "execution_count": 1,
=======
   "execution_count": null,
   "metadata": {},
   "outputs": [],
   "source": [
    "Depolarizing(0.5, [0, 1, 2])\n",
    "Depolarizing(0.5, [0, 1, 2], dimension=2)\n",
    "Depolarizing(0.5, [0, 1, 2], gates=[H, Rx, U])\n",
    "Depolarizing(0.5, [0, 1, 2], dimension=2, gates=[CNOT, CZ])"
   ]
  },
  {
   "cell_type": "markdown",
   "metadata": {},
   "source": [
    "### Adding noise to the circuit"
   ]
  },
  {
   "cell_type": "code",
   "execution_count": null,
>>>>>>> ebc5907f
   "metadata": {},
   "outputs": [],
   "source": [
    "# using add\n",
    "\n",
    "# using direct instantiation\n",
    "\n",
    "# circuit.noises\n",
    "\n",
    "# circuit.without_noises()\n",
    "\n",
    "# circuit.to_other_language(Language.BRAKET)\n",
    "\n",
    "# circuit.pretty_print()"
   ]
  },
  {
   "cell_type": "code",
   "execution_count": 2,
   "metadata": {},
   "outputs": [],
   "source": [
    "# build your circuit\n",
    "circuit = QCircuit(3, label=\"Noise-Simulation\")\n",
    "circuit.add([H(0), CNOT(0,1), T(2)])"
   ]
  },
  {
   "cell_type": "markdown",
   "metadata": {},
   "source": [
    "## Types of Noise in Quantum Simulations\n",
    "\n",
    "There are different noise types in quantum computing simulations but here we just focus on ``Depolarizing Noise``, which is a combination of bit-flip and phase-flip errors, causing the qubit to lose its quantum information.\n",
    "\n",
    "#### Depolarizing noise implemented in MPQP\n",
    "The Depolarizing class can be applied to one or more qubits specified by the ``targets`` list. Additionally, the ``dimension`` parameter allows targeting specific gates within a quantum circuit. This flexibility allows researchers to simulate noise in various scenarios.\n"
   ]
  },
  {
   "cell_type": "code",
   "execution_count": 3,
   "metadata": {},
   "outputs": [],
   "source": [
    "# define a depolarizing noise channel\n",
    "depolarizing_noise = Depolarizing(prob=0.4, targets=[0, 1])"
   ]
  },
  {
   "cell_type": "code",
   "execution_count": 4,
   "metadata": {},
   "outputs": [],
   "source": [
    "# apply depolarizing noise to the circuit\n",
    "circuit.add(depolarizing_noise)"
   ]
  },
  {
   "cell_type": "code",
   "execution_count": 6,
   "metadata": {},
   "outputs": [],
   "source": [
    "# add measurements\n",
    "circuit.add(BasisMeasure([0, 1, 2], shots=1024))"
   ]
  },
  {
   "cell_type": "code",
   "execution_count": 5,
   "metadata": {},
   "outputs": [
    {
     "name": "stdout",
     "output_type": "stream",
     "text": [
      "QCircuit Noise-Simulation: Size (Qubits,Cbits) = (3, 2), Nb instructions = 4\n",
      "     ┌───┐     ┌─┐   \n",
      "q_0: ┤ H ├──■──┤M├───\n",
      "     └───┘┌─┴─┐└╥┘┌─┐\n",
      "q_1: ─────┤ X ├─╫─┤M├\n",
      "     ┌───┐└───┘ ║ └╥┘\n",
      "q_2: ┤ T ├──────╫──╫─\n",
      "     └───┘      ║  ║ \n",
      "c: 2/═══════════╩══╩═\n",
      "                0  1 \n"
     ]
    }
   ],
   "source": [
    "circuit.pretty_print()"
   ]
  },
  {
   "cell_type": "markdown",
   "metadata": {},
   "source": [
    "### Running on noisy simulators"
   ]
  },
  {
   "cell_type": "code",
   "execution_count": null,
   "metadata": {},
   "outputs": [],
   "source": [
    "# device.is_noisy()\n",
    "\n",
    "# which device is supported\n",
    "\n",
    "# run as any other computation\n",
    "\n",
    "# observable and sample jobs only"
   ]
  },
  {
   "cell_type": "code",
   "execution_count": 7,
   "metadata": {},
   "outputs": [],
   "source": [
    "# select the local noise simulator\n",
    "device = AWSDevice.BRAKET_LOCAL_SIMULATOR"
   ]
  },
  {
   "cell_type": "code",
   "execution_count": 8,
   "metadata": {},
   "outputs": [
    {
     "name": "stderr",
     "output_type": "stream",
     "text": [
      "UnsupportedBraketFeaturesWarning: \n",
      "This program uses OpenQASM language features that may not be supported on QPUs or on-demand simulators.\n",
      "\n"
     ]
    }
   ],
   "source": [
    "# run the circuit on the local simulator\n",
    "result = run(circuit, device)"
   ]
  },
  {
   "cell_type": "code",
   "execution_count": 9,
   "metadata": {},
   "outputs": [
    {
     "name": "stdout",
     "output_type": "stream",
     "text": [
      "Result: AWSDevice, BRAKET_LOCAL_SIMULATOR\n",
      "Counts: [297, 0, 207, 0, 205, 0, 315, 0]\n",
      "Probabilities: [0.29003906 0.         0.20214844 0.         0.20019531 0.  0.30761719 0.        ]\n",
      "State: 110, Index: 6, Count: 315, Probability: 0.3076171875\n",
      "State: 100, Index: 4, Count: 205, Probability: 0.2001953125\n",
      "State: 010, Index: 2, Count: 207, Probability: 0.2021484375\n",
      "State: 000, Index: 0, Count: 297, Probability: 0.2900390625\n",
      "Error: None\n",
      "\n",
      "\n"
     ]
    }
   ],
   "source": [
    "print(result)"
   ]
  },
  {
   "cell_type": "code",
   "execution_count": null,
   "metadata": {},
   "outputs": [],
   "source": []
  }
 ],
 "metadata": {
  "kernelspec": {
   "display_name": "Python 3",
   "language": "python",
   "name": "python3"
  },
  "language_info": {
   "codemirror_mode": {
    "name": "ipython",
    "version": 3
   },
   "file_extension": ".py",
   "mimetype": "text/x-python",
   "name": "python",
   "nbconvert_exporter": "python",
   "pygments_lexer": "ipython3",
   "version": "3.9.18"
  }
 },
 "nbformat": 4,
 "nbformat_minor": 2
}<|MERGE_RESOLUTION|>--- conflicted
+++ resolved
@@ -4,13 +4,18 @@
    "cell_type": "markdown",
    "metadata": {},
    "source": [
-<<<<<<< HEAD
     "## Simulating noise on MPQP\n",
     "\n",
     "Quantum computers hold immense potential, but a major hurdle is ``noise``. ``Noise`` refers to anything that disrupts a quantum computer's calculations.\n",
     "\n",
     "In this Notebook, we introduce the concept of ``noise`` in quantum computing. We'll take a practical approach to describing how noise affects qubits in a computation and show how you can build `Depolarizing` noise channel. "
-=======
+   ]
+  },
+  {
+   "cell_type": "markdown",
+   "metadata": {},
+   "source": [
+    "### General imports\n",
     "# Simulating noisy circuits\n",
     "\n",
     "In this notebook we present how run noisy simulations by defining noise models and adding then to a ``QCircuit``.\n",
@@ -20,7 +25,7 @@
   },
   {
    "cell_type": "code",
-   "execution_count": 94,
+   "execution_count": 1,
    "metadata": {},
    "outputs": [],
    "source": [
@@ -28,7 +33,6 @@
     "from mpqp.gates import *\n",
     "from mpqp.noise import Depolarizing\n",
     "from mpqp.execution import *"
->>>>>>> ebc5907f
    ]
   },
   {
@@ -49,9 +53,6 @@
   },
   {
    "cell_type": "code",
-<<<<<<< HEAD
-   "execution_count": 1,
-=======
    "execution_count": null,
    "metadata": {},
    "outputs": [],
@@ -72,7 +73,6 @@
   {
    "cell_type": "code",
    "execution_count": null,
->>>>>>> ebc5907f
    "metadata": {},
    "outputs": [],
    "source": [
