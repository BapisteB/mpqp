"""An :class:`AvailableDevice` is a device on which one can run or submit a 
circuit. While it is an abstract class, all it's concrete implementations are
enums with a few methods, required by :class:`AvailableDevice`.

Each supported provider has its available devices listed as these enums, which
you can find bellow:

- :class:`IBMDevice`,
- :class:`ATOSDevice`,
- :class:`AWSDevice`,
- :class:`GOOGLEDevice`.

Not all combinations of :class:`AvailableDevice` and 
:class:`JobType<mpqp.execution.job.JobType>` are possible. Here is the list of
compatible jobs types and devices.

.. csv-table:: Job/Device Compatibility Matrix
   :file: ../../docs/resources/job-device_compat.csv
   :widths: 7, 25, 7, 10, 10, 15
   :header-rows: 1
"""

from abc import abstractmethod
from enum import Enum, auto

from mpqp.execution.connection.env_manager import get_env_variable


class AvailableDevice(Enum):
    """Class used to define a generic device (quantum computer, or simulator)."""

    @abstractmethod
    def is_remote(self) -> bool:
        """Indicates whether a device is remote or not.

        Returns:
            ``True`` if this device is remote.
        """
        pass

    @abstractmethod
    def is_gate_based(self) -> bool:
        """Indicates whether a device is gate based or not.

        Returns:
            ``True`` if this device is a gate-based simulator/QPU."""
        pass

    @abstractmethod
    def is_simulator(self) -> bool:
        """Indicates whether a device is a simulator or not.

        Returns:
            ``True`` if this device is a simulator."""
        pass

    @abstractmethod
    def is_noisy_simulator(self) -> bool:
        """Indicates whether a device can simulate noise or not.

        Returns:
            ``True`` if this device can simulate noise.
        """
        pass


class IBMDevice(AvailableDevice):
    """Enum regrouping all available devices provided by IBM Quantum.

    Warning:
        Since previous version, many devices were disabled by IBM. This may
        affect your code. We are currently investigating the issue to check if a
        workaround is possible for some of them (like replacing a simulator by
        an equivalent one for instance).
    """

    # PULSE_SIMULATOR = "pulse_simulator"

    AER_SIMULATOR = "aer_simulator"
    AER_SIMULATOR_STATEVECTOR = "aer_simulator_statevector"
    # TODO: many devices are no longer working, explore why
    # AER_SIMULATOR_DENSITY_MATRIX = "aer_simulator_density_matrix"
    # AER_SIMULATOR_STABILIZER = "aer_simulator_stabilizer"
    # AER_SIMULATOR_MATRIX_PRODUCT_STATE = "aer_simulator_matrix_product_state"
    # AER_SIMULATOR_EXTENDED_STABILIZER = "aer_simulator_extended_stabilizer"
    # AER_SIMULATOR_UNITARY = "aer_simulator_unitary"
    # AER_SIMULATOR_SUPEROP = "aer_simulator_superop"

    # IBMQ_SIMULATOR_STATEVECTOR = "simulator_statevector"
    # IBMQ_SIMULATOR_STABILIZER = "simulator_stabilizer"
    # IBMQ_SIMULATOR_EXTENDED_STABILIZER = "simulator_extended_stabilizer"
    # IBMQ_SIMULATOR_MPS = "simulator_mps"
    # IBMQ_QASM_SIMULATOR = "ibmq_qasm_simulator"

    IBM_BRISBANE = "ibm_brisbane"
    IBM_OSAKA = "ibm_osaka"
    IBM_KYOTO = "ibm_kyoto"

    IBM_SHERBROOKE = "ibm_sherbrooke"
    IBM_KYIV = "ibm_kyiv"
    IBM_NAZCA = "ibm_nazca"
    IBM_CUSCO = "ibm_cusco"
    IBM_ITHACA = "ibm_ithaca"
    IBM_TORINO = "ibm_torino"
    IBM_QUEBEC = "ibm_quebec"
    IBM_KAWASAKI = "ibm_kawasaki"
    IBM_CLEVELAND = "ibm_cleveland"
    IBM_CAIRO = "ibm_cairo"
    IBM_HANOI = "ibm_hanoi"
    IBM_ALGIERS = "ibm_algiers"
    IBM_KOLKATA = "ibm_kolkata"
    IBM_MUMBAI = "ibm_mumbai"
    IBM_PEEKSKILL = "ibm_peekskill"

    IBM_RANDOM_SMALL_DEVICE = "ibm_small_device"
    IBM_SMALL_DEVICES_LEAST_BUSY = "ibm_least_busy"

    def is_remote(self) -> bool:
        return self.name.startswith("IBM")

    def is_gate_based(self) -> bool:
        return True
        # return self != IBMDevice.PULSE_SIMULATOR

    def is_simulator(self) -> bool:
        return "simulator" in self.value

    def is_noisy_simulator(self) -> bool:
        raise NotImplementedError()
        # 3M-TODO: determine which devices can simulate noise or not for Qiskit remote, or local
        noise_support_devices = {
            IBMDevice.IBMQ_SIMULATOR_STATEVECTOR: True,
            IBMDevice.AER_SIMULATOR_STABILIZER: True,
            IBMDevice.IBMQ_SIMULATOR_EXTENDED_STABILIZER: False,
            IBMDevice.IBMQ_SIMULATOR_MPS: False,
            IBMDevice.IBMQ_QASM_SIMULATOR: True,
        }
        return self in noise_support_devices


class ATOSDevice(AvailableDevice):
    """Enum regrouping all available devices provided by ATOS."""

    MYQLM_PYLINALG = auto()
    MYQLM_CLINALG = auto()

    QLM_LINALG = auto()
    QLM_MPS = auto()
    QLM_MPO = auto()
    QLM_NOISYQPROC = auto()

    def is_remote(self):
        return self.name.startswith("QLM")

    def is_gate_based(self) -> bool:
        return True

    def is_simulator(self) -> bool:
        return True

    def is_noisy_simulator(self) -> bool:
        return self in {ATOSDevice.QLM_NOISYQPROC, ATOSDevice.QLM_MPO}

    @staticmethod
    def from_str_remote(name: str):
        """Returns the first remote ATOSDevice containing the name given in parameter.

        Args:
            name: A string containing the name of the device.

        Raises:
            ValueError

        Examples:
            >>> ATOSDevice.from_str_remote('NoisyQProc')
            <ATOSDevice.QLM_NOISYQPROC: 6>
            >>> ATOSDevice.from_str_remote('linalg')
            <ATOSDevice.QLM_LINALG: 3>
            >>> ATOSDevice.from_str_remote('Mps')
            <ATOSDevice.QLM_MPS: 4>

        """
        u_name = name.upper()
        for elem in ATOSDevice:
            if u_name in elem.name and elem.is_remote():
                return elem
        raise ValueError(f"No device found for name `{name}`.")


class AWSDevice(AvailableDevice):
    """Enum regrouping all available devices provided by AWS Braket."""

    BRAKET_LOCAL_SIMULATOR = "LocalSimulator"

    BRAKET_SV1_SIMULATOR = "quantum-simulator/amazon/sv1"
    BRAKET_DM1_SIMULATOR = "quantum-simulator/amazon/dm1"
    BRAKET_TN1_SIMULATOR = "quantum-simulator/amazon/tn1"

    BRAKET_IONQ_HARMONY = "qpu/ionq/Harmony"
    BRAKET_IONQ_ARIA_1 = "qpu/ionq/Aria-1"
    BRAKET_IONQ_ARIA_2 = "qpu/ionq/Aria-2"
    BRAKET_IONQ_FORTE_1 = "qpu/ionq/Forte-1"
    BRAKET_OQC_LUCY = "qpu/oqc/Lucy"
    BRAKET_QUERA_AQUILA = "qpu/quera/Aquila"
    BRAKET_RIGETTI_ASPEN_M_3 = "qpu/rigetti/Aspen-M-3"

    def is_remote(self):
        return self != AWSDevice.BRAKET_LOCAL_SIMULATOR

    def is_gate_based(self) -> bool:
        return True

    def is_simulator(self) -> bool:
        return "SIMULATOR" in self.name

    def is_noisy_simulator(self) -> bool:
        return self in [AWSDevice.BRAKET_LOCAL_SIMULATOR, AWSDevice.BRAKET_DM1_SIMULATOR]

    def get_arn(self) -> str:
        """Retrieve the AwsDevice arn from this AWSDevice element.

        Returns:
            The arn of the device.

        Examples:
            >>> AWSDevice.BRAKET_IONQ_HARMONY.get_arn()
            'arn:aws:braket:us-east-1::device/qpu/ionq/Harmony'
            >>> AWSDevice.BRAKET_SV1_SIMULATOR.get_arn()
            'arn:aws:braket:::device/quantum-simulator/amazon/sv1'
            >>> AWSDevice.BRAKET_RIGETTI_ASPEN_M_3.get_arn()
            'arn:aws:braket:us-west-1::device/qpu/rigetti/Aspen-M-3'

<<<<<<< HEAD
=======
        """
        region = self.get_region()
        if self.is_simulator():
            region = ""
        return "arn:aws:braket:" + region + "::device/" + self.value

    def get_region(self) -> str:
        """Retrieve the Aws region from this AWSDevice element.

        Returns:
            The region of the device.

        Examples:
            >>> AWSDevice.BRAKET_IONQ_HARMONY.get_region()
            'us-east-1'
            >>> AWSDevice.BRAKET_SV1_SIMULATOR.get_region() == get_env_variable("AWS_DEFAULT_REGION")
            True
            >>> AWSDevice.BRAKET_RIGETTI_ASPEN_M_3.get_region()
            'us-west-1'

>>>>>>> 68ae4cad
        """
        if not self.is_remote():
            raise ValueError("No arn for a local simulator")
        elif self == AWSDevice.BRAKET_RIGETTI_ASPEN_M_3:
            return "us-west-1"
        elif self == AWSDevice.BRAKET_OQC_LUCY:
            return "eu-west-2"
        elif self in [
            AWSDevice.BRAKET_IONQ_HARMONY,
            AWSDevice.BRAKET_IONQ_ARIA_1,
            AWSDevice.BRAKET_IONQ_ARIA_2,
            AWSDevice.BRAKET_IONQ_FORTE_1,
            AWSDevice.BRAKET_QUERA_AQUILA,
        ]:
            return "us-east-1"
        else:
            return get_env_variable("AWS_DEFAULT_REGION")

    @staticmethod
    def from_arn(arn: str):
        """Returns the right AWSDevice from the arn given in parameter.

        Args:
            arn: The AWS arn identifying the AwsDevice.

        Examples:
            >>> AWSDevice.from_arn('arn:aws:braket:us-east-1::device/qpu/ionq/Harmony')
            <AWSDevice.BRAKET_IONQ_HARMONY: 'qpu/ionq/Harmony'>
            >>> AWSDevice.from_arn('arn:aws:braket:::device/quantum-simulator/amazon/sv1')
            <AWSDevice.BRAKET_SV1_SIMULATOR: 'quantum-simulator/amazon/sv1'>

        """
        for elem in AWSDevice:
            if elem.value in arn:
                return elem
        raise ValueError(f"No device found for ARN `{arn}`.")


class GOOGLEDevice(AvailableDevice):
    """Enum regrouping all available devices provided by CIRQ."""

    CIRQ_LOCAL_SIMULATOR = "LocalSimulator"
    PROCESSOR_RAINBOW = "rainbow"
    PROCESSOR_WEBER = "weber"
    IONQ_SIMULATOR = "simulator"
    IONQ_QPU = "qpu"

    def is_remote(self):
        if self.name.startswith("IONQ"):
            return True
        return False

    def is_ionq(self):
        return self.name.startswith("IONQ")

    def is_gate_based(self) -> bool:
        return True

    def is_simulator(self) -> bool:
        return "SIMULATOR" in self.name

    def is_processor(self) -> bool:
        """
        Check if the device is a processor.

        Returns:
            True if the device is a processor, False otherwise.
        """
        return self.name.startswith("PROCESSOR")<|MERGE_RESOLUTION|>--- conflicted
+++ resolved
@@ -230,8 +230,6 @@
             >>> AWSDevice.BRAKET_RIGETTI_ASPEN_M_3.get_arn()
             'arn:aws:braket:us-west-1::device/qpu/rigetti/Aspen-M-3'
 
-<<<<<<< HEAD
-=======
         """
         region = self.get_region()
         if self.is_simulator():
@@ -252,7 +250,6 @@
             >>> AWSDevice.BRAKET_RIGETTI_ASPEN_M_3.get_region()
             'us-west-1'
 
->>>>>>> 68ae4cad
         """
         if not self.is_remote():
             raise ValueError("No arn for a local simulator")
