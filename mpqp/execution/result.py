--- conflicted
+++ resolved
@@ -463,27 +463,4 @@
         return str(self)
 
     def __getitem__(self, index: int):
-<<<<<<< HEAD
-        return self.results[index]
-=======
-        return self.results[index]
-
-
-def clean_array(array: npt.NDArray[Any]) -> str:
-    """TODO: doc"""
-    try:
-        cleaned_array = []
-        for element in array:
-            cleaned_element = np.round(
-                element.real if np.imag(element) == 0 else element, 7
-            )
-            cleaned_element = (
-                int(cleaned_element)
-                if cleaned_element == int(cleaned_element)
-                else cleaned_element
-            )
-            cleaned_array.append(cleaned_element)
-        return str(cleaned_array).replace("(", "").replace(")", "")
-    except:
-        return str(array)
->>>>>>> 74da6765
+        return self.results[index]