--- conflicted
+++ resolved
@@ -13,7 +13,13 @@
     ExpectationMeasure,
     Observable,
 )
-from mpqp.execution.devices import ATOSDevice, AvailableDevice, AWSDevice, IBMDevice, GOOGLEDevice
+from mpqp.execution.devices import (
+    ATOSDevice,
+    AvailableDevice,
+    AWSDevice,
+    IBMDevice,
+    GOOGLEDevice,
+)
 from mpqp.execution.job import Job, JobStatus, JobType
 from mpqp.execution.providers.atos import run_atos, submit_QLM
 from mpqp.execution.providers.aws import run_braket, submit_job_braket
@@ -240,10 +246,7 @@
         Submitted a new batch: Job766
         >>> print("Status of " +job_id +":", job.job_status)
         Status of Job766: JobStatus.RUNNING
-<<<<<<< HEAD
-
-=======
->>>>>>> e098450c
+
     """
     if not device.is_remote():
         raise RemoteExecutionError(
