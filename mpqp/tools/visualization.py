--- conflicted
+++ resolved
@@ -27,13 +27,8 @@
 
         return _prep_plot(results)
 
-<<<<<<< HEAD
-    n_cols = math.ceil((len(results.results)+1) // 2)
-    n_rows = math.ceil(len(results.results) - n_cols)
-=======
     n_cols = math.ceil((len(results.results) + 1) // 2)
     n_rows = math.ceil(len(results.results) / n_cols)
->>>>>>> aa3890ee
 
     for index, result in enumerate(results.results):
         plt.subplot(n_rows, n_cols, index + 1)
