from __future__ import annotations

import math
from functools import reduce
from numbers import Complex, Real
from typing import TYPE_CHECKING

import numpy as np
import numpy.typing as npt
import sympy as sp
from qiskit import quantum_info
from scipy.linalg import inv, sqrtm
from sympy import Expr, I, pi  # pyright: ignore[reportUnusedImport]
from typeguard import typechecked

from mpqp.tools.generics import Matrix

rtol = 1e-05
"""The relative tolerance parameter."""
atol = 1e-08
"""The absolute tolerance parameter."""


@typechecked
def normalize(v: npt.NDArray[np.complex64]) -> npt.NDArray[np.complex64]:
    """Normalizes an array representing the amplitudes of the state.

    Args:
<<<<<<< HEAD
        v: vector to be normalized
=======
        v: The vector to be normalized.
>>>>>>> e098450c

    Returns:
        The normalized vector.

    Examples:
        >>> vector = np.array([1,0,0,1])
        >>> normalize(vector)
        array([0.70710678, 0., 0., 0.70710678])
        >>> vector = np.array([0,0,0,0])
        >>> normalize(vector)
        array([0, 0, 0, 0])
<<<<<<< HEAD

=======
>>>>>>> e098450c
    """
    norm = np.linalg.norm(v, ord=2)
    return v if norm == 0 else v / norm


@typechecked
def matrix_eq(lhs: Matrix, rhs: Matrix, atol:float = atol, rtol:float = rtol) -> bool:
    r"""Checks whether two matrix (including vectors) are element-wise equal, within a tolerance.

    For respectively each elements `a` and `b` of both inputs, we check this
    specific condition: `|a - b| \leq (atol + rtol * |b|)`.

    Args:
        lhs: Left-hand side matrix of the equality.
        rhs: Right-hand side matrix of the equality.

    Returns:
        ``True`` if the two matrix are equal (according to the definition above).
    """
    for elt in zip(np.ndarray.flatten(lhs), np.ndarray.flatten(rhs)):
        if isinstance(elt[0], Expr) or isinstance(elt[1], Expr):
            if elt[0] != elt[1]:
                return False
        else:
            if abs(elt[0] - elt[1]) > (atol + rtol * abs(elt[1])):
                return False
    return True


@typechecked
def is_hermitian(matrix: Matrix) -> bool:
    """Checks whether the matrix in parameter is hermitian.

    Args:
        matrix: matrix for which we want to know if it is hermitian.

    Returns:
        ``True`` if the matrix in parameter is Hermitian.

    Returns:
        ``True`` if the matrix in parameter is Hermitian.

    Examples:
        >>> m1 = np.array([[1,2j,3j],[-2j,4,5j],[-3j,-5j,6]])
        >>> is_hermitian(m1)
        True
        >>> m2 = np.diag([1,2,3,4])
        >>> is_hermitian(m2)
        True
        >>> m3 = np.array([[1,2,3],[2,4,5],[3,5,6]])
        >>> is_hermitian(m3)
        True
        >>> m4 = np.array([[1,2,3],[4,5,6],[7,8,9]])
        >>> is_hermitian(m4)
        False
        >>> x = symbols("x", real=True)
        >>> m5 = np.diag([1,x])
        >>> is_hermitian(m5)
        True
        >>> m6 = np.array([[1,x],[-x,2]])
        >>> is_hermitian(m6)
        False
<<<<<<< HEAD

=======
>>>>>>> e098450c
    """
    return matrix_eq(np.array(matrix).transpose().conjugate(), matrix)  # type: ignore


@typechecked
def is_unitary(matrix: Matrix) -> bool:
    """Checks whether the matrix in parameter is unitary.

    Args:
        matrix: Matrix for which we want to know if it is unitary.

    Returns:
        ``True`` if the matrix in parameter is Unitary.

    Example:
        >>> a = np.array([[1,1],[1,-1]])
        >>> is_unitary(a)
        False
        >>> is_unitary(a/np.sqrt(2))
        True
    """
    return matrix_eq(
        np.eye(len(matrix), dtype=np.complex64),
        matrix.transpose().conjugate().dot(matrix),
    )


@typechecked
def cos(angle: Expr | Real) -> sp.Expr | float:
    """Generalization of the cosine function, to take as input either
    ``sympy``'s expressions or floating numbers.

    Args:
        angle: The angle considered.

    Returns:
        Cosine of the given ``angle``.
    """
    # TODO: all those types checks are not ideal, can we do better ?
    if isinstance(angle, Real):
        if TYPE_CHECKING:
            assert isinstance(angle, float)
        return np.cos(angle)
    else:
        res = sp.cos(angle)
        assert isinstance(res, Expr)
        return res


@typechecked
def sin(angle: Expr | Real) -> sp.Expr | float:
    """Generalization of the sine function, to take as input either
    ``sympy``'s expressions or floating numbers.

    Args:
        angle: The angle considered.

    Returns:
        Sine of the given ``angle``.
    """
    if isinstance(angle, Real):
        if TYPE_CHECKING:
            assert isinstance(angle, float)
        return np.sin(angle)
    else:
        res = sp.sin(angle)
        assert isinstance(res, Expr)
        return res


@typechecked
def exp(angle: Expr | Complex) -> sp.Expr | complex:
    """Generalization of the exponential function, to take as input either
    ``sympy``'s expressions or floating numbers.

    Args:
        angle: The angle considered.

    Returns:
        Exponential of the given ``angle``.
    """
    if isinstance(angle, Complex):
        if TYPE_CHECKING:
            assert isinstance(angle, complex)
        return np.exp(angle)
    else:
        res = sp.exp(angle)
        assert isinstance(res, Expr)
        return res


def rand_orthogonal_matrix_seed(size: int, seed: int) -> npt.NDArray[np.complex64]:
    """Generate a random orthogonal matrix with a given seed.

    Args:
        size: Size (number of columns, or rows) of the squared matrix to generate.
        seed: Seed used to control the random generation of the matrix.

    Returns:
        A random orthogonal Matrix.
    """
    # TODO: example
    np.random.seed(seed)
    m = np.random.rand(size, size)
    return m.dot(inv(sqrtm(m.T.dot(m))))


def rand_orthogonal_matrix(size: int) -> npt.NDArray[np.complex64]:
    """Generate a random orthogonal matrix without a given seed"""
    # TODO: to comment + examples
    m = np.random.rand(size, size)
    return m.dot(inv(sqrtm(m.T.dot(m))))


def rand_clifford_matrix(nb_qubits: int) -> npt.NDArray[np.complex64]:
    """Generate a random Clifford matrix"""
    # TODO: to comment + examples
    return quantum_info.random_clifford(
        nb_qubits
    ).to_matrix()  # pyright: ignore[reportReturnType]


def rand_unitary_2x2_matrix() -> npt.NDArray[np.complex64]:
    """Generate a random one-qubit unitary matrix"""
    # TODO: to comment + examples
    theta, phi, gamma = np.random.rand(3) * 2 * math.pi
    c, s, eg, ep = (
        np.cos(theta / 2),
        np.sin(theta / 2),
        np.exp(gamma * 1j),
        np.exp(phi * 1j),
    )
    return np.array([[c, -eg * s], [eg * s, eg * ep * c]])


def rand_product_local_unitaries(nb_qubits: int) -> npt.NDArray[np.complex64]:
    """
    Generate a random tensor product of unitary matrices

    Args:
        nb_qubits: Number of qubits on which the product of unitaries will act.
    """
    return reduce(
        np.kron,
        [rand_unitary_2x2_matrix() for _ in range(nb_qubits - 1)],
        np.eye(1, dtype=np.complex64),
    )


def rand_hermitian_matrix(size: int) -> npt.NDArray[np.complex64]:
    """Generate a random Hermitian matrix.

    Args:
        size: Size (number of columns, or rows) of the squared matrix to generate.

    Returns:
        A random orthogonal Matrix.
    """
    # TODO: examples
    m = np.random.rand(size, size).astype(np.complex64)
    return m + m.conjugate().transpose()<|MERGE_RESOLUTION|>--- conflicted
+++ resolved
@@ -26,11 +26,7 @@
     """Normalizes an array representing the amplitudes of the state.
 
     Args:
-<<<<<<< HEAD
-        v: vector to be normalized
-=======
         v: The vector to be normalized.
->>>>>>> e098450c
 
     Returns:
         The normalized vector.
@@ -42,17 +38,14 @@
         >>> vector = np.array([0,0,0,0])
         >>> normalize(vector)
         array([0, 0, 0, 0])
-<<<<<<< HEAD
-
-=======
->>>>>>> e098450c
+
     """
     norm = np.linalg.norm(v, ord=2)
     return v if norm == 0 else v / norm
 
 
 @typechecked
-def matrix_eq(lhs: Matrix, rhs: Matrix, atol:float = atol, rtol:float = rtol) -> bool:
+def matrix_eq(lhs: Matrix, rhs: Matrix, atol: float = atol, rtol: float = rtol) -> bool:
     r"""Checks whether two matrix (including vectors) are element-wise equal, within a tolerance.
 
     For respectively each elements `a` and `b` of both inputs, we check this
@@ -85,9 +78,6 @@
     Returns:
         ``True`` if the matrix in parameter is Hermitian.
 
-    Returns:
-        ``True`` if the matrix in parameter is Hermitian.
-
     Examples:
         >>> m1 = np.array([[1,2j,3j],[-2j,4,5j],[-3j,-5j,6]])
         >>> is_hermitian(m1)
@@ -108,10 +98,7 @@
         >>> m6 = np.array([[1,x],[-x,2]])
         >>> is_hermitian(m6)
         False
-<<<<<<< HEAD
-
-=======
->>>>>>> e098450c
+
     """
     return matrix_eq(np.array(matrix).transpose().conjugate(), matrix)  # type: ignore
 
@@ -132,6 +119,7 @@
         False
         >>> is_unitary(a/np.sqrt(2))
         True
+
     """
     return matrix_eq(
         np.eye(len(matrix), dtype=np.complex64),
