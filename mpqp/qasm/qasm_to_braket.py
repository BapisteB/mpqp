"""File regrouping all features for translating QASM code to Amazon Braket objects."""

<<<<<<< HEAD
import io
import warnings
from logging import StreamHandler, getLogger

from braket.circuits import Circuit
=======
>>>>>>> d7066ada
from braket.ir.openqasm import Program
from braket.circuits import Circuit
from typeguard import typechecked

from mpqp.qasm.open_qasm_2_and_3 import open_qasm_hard_includes


@typechecked
def qasm3_to_braket_Program(qasm3_str: str) -> Program:
    """Converting a OpenQASM 3.0 code into a Braket Program.

    Args:
        qasm3_str: A string representing the OpenQASM 3.0 code.

    Returns:
        A Program equivalent to the QASM code in parameter.
    """

    # PROBLEM: import and standard gates are not supported by Braket
    # NOTE: however custom OpenQASM 3 gates declaration is supported by Braket,
    # the idea is then to hard import the standard lib and other files into the qasm string's header before
    # giving it to the Program.
    after_stdgates_included = open_qasm_hard_includes(qasm3_str, set())

    program = Program(source=after_stdgates_included, inputs=None)
    return program


@typechecked
def qasm3_to_braket_Circuit(qasm3_str: str) -> Circuit:
    """Converting a OpenQASM 3.0 code into a Braket Circuit.

    Args:
        qasm3_str: A string representing the OpenQASM 3.0 code.

    Returns:
        A Circuit equivalent to the QASM code in parameter.
    """
    # PROBLEM: import and standard gates are not supported by Braket
    # NOTE: however custom OpenQASM 3 gates declaration is supported by Braket,
    # SOLUTION: the idea is then to hard import the standard lib and other files into the qasm string's header before
    # giving it to the Circuit.
    # PROBLEM2: Braket doesn't support NATIVE freaking gates U and gphase, so the trick may not work for the moment
    # for circuit, only for program
    # SOLUTION: import a specific qasm file with U and gphase redefined with the supported Braket SDK gates, and by
    # removing from this import file the already handled gates

    qasm3_str = qasm3_str.replace("stdgates.inc", "braket_custom_include.inc")

    after_stdgates_included = open_qasm_hard_includes(qasm3_str, set())
<<<<<<< HEAD

    braket_warning_message = (
        "This program uses OpenQASM language features that may not be supported"
        " on QPUs or on-demand simulators."
    )

    braket_logger = getLogger()
    logger_output_stream = io.StringIO()
    stream_handler = StreamHandler(logger_output_stream)
    braket_logger.addHandler(stream_handler)

    circuit = Circuit.from_ir(after_stdgates_included)

    braket_logger.removeHandler(stream_handler)
    log_lines = logger_output_stream.getvalue().split("\n")
    for message in log_lines:
        if message == braket_warning_message:
            warnings.warn(
                "\n" + braket_warning_message, UnsupportedBraketFeaturesWarning
            )
        else:
            braket_logger.warning(message)

=======
    # NOTE : gphase is a already used in Braket and thus cannot be redefined as a native gate in OpenQASM.
    # We used ggphase instead

    circuit = Circuit.from_ir(after_stdgates_included)
>>>>>>> d7066ada
    return circuit<|MERGE_RESOLUTION|>--- conflicted
+++ resolved
@@ -1,13 +1,9 @@
 """File regrouping all features for translating QASM code to Amazon Braket objects."""
 
-<<<<<<< HEAD
 import io
 import warnings
 from logging import StreamHandler, getLogger
 
-from braket.circuits import Circuit
-=======
->>>>>>> d7066ada
 from braket.ir.openqasm import Program
 from braket.circuits import Circuit
 from typeguard import typechecked
@@ -58,7 +54,6 @@
     qasm3_str = qasm3_str.replace("stdgates.inc", "braket_custom_include.inc")
 
     after_stdgates_included = open_qasm_hard_includes(qasm3_str, set())
-<<<<<<< HEAD
 
     braket_warning_message = (
         "This program uses OpenQASM language features that may not be supported"
@@ -82,10 +77,4 @@
         else:
             braket_logger.warning(message)
 
-=======
-    # NOTE : gphase is a already used in Braket and thus cannot be redefined as a native gate in OpenQASM.
-    # We used ggphase instead
-
-    circuit = Circuit.from_ir(after_stdgates_included)
->>>>>>> d7066ada
     return circuit