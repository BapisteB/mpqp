--- conflicted
+++ resolved
@@ -14,7 +14,6 @@
 import numpy as np
 import numpy.typing as npt
 from sympy import Expr, pi
-from braket.circuits import gates
 
 # pylance doesn't handle well Expr, so a lot of "type:ignore" will happen in
 # this file :/
@@ -101,6 +100,7 @@
 
     if TYPE_CHECKING:
         from qiskit.circuit.library import CPhaseGate, PhaseGate, RXGate, RYGate, RZGate
+        from braket.circuits import gates
 
     qiskit_gate: type[RXGate | RYGate | RZGate | PhaseGate | CPhaseGate]
     braket_gate: type[gates.Rx | gates.Ry | gates.Rz | gates.PhaseShift | gates.CPhaseShift]
@@ -162,6 +162,7 @@
             YGate,
             ZGate,
         )
+        from braket.circuits import gates
 
     qiskit_gate: type[
         XGate
@@ -236,20 +237,16 @@
 
     """
 
-<<<<<<< HEAD
-    qiskit_gate = IGate
-    braket_gate = gates.I
-    qlm_aqasm_keyword = "I"
-    matrix = np.eye(2, dtype=np.complex64)
-=======
     def __init__(self, target: int):
         from qiskit.circuit.library import IGate
+        from braket.circuits import gates
 
         super().__init__(target)
 
         self.qiskit_gate = IGate
+        self.braket_gate = gates.I
+        self.qlm_aqasm_keyword = "I"
         self.matrix = np.eye(2, dtype=np.complex64)
->>>>>>> 68ae4cad
 
 
 class X(OneQubitNoParamGate, InvolutionGate):
@@ -265,20 +262,16 @@
 
     """
 
-<<<<<<< HEAD
-    qiskit_gate = XGate
-    braket_gate = gates.X
-    qlm_aqasm_keyword = "X"
-    matrix = np.array([[0, 1], [1, 0]])
-=======
     def __init__(self, target: int):
         from qiskit.circuit.library import XGate
+        from braket.circuits import gates
 
         super().__init__(target)
 
         self.qiskit_gate = XGate
+        self.braket_gate = gates.X
+        self.qlm_aqasm_keyword = "X"
         self.matrix = np.array([[0, 1], [1, 0]])
->>>>>>> 68ae4cad
 
 
 class Y(OneQubitNoParamGate, InvolutionGate):
@@ -294,19 +287,16 @@
 
     """
 
-<<<<<<< HEAD
-    qiskit_gate = YGate
-    braket_gate = gates.Y
-    qlm_aqasm_keyword = "Y"
-=======
     def __init__(self, target: int):
         from qiskit.circuit.library import YGate
+        from braket.circuits import gates
 
         super().__init__(target)
 
         self.qiskit_gate = YGate
-
->>>>>>> 68ae4cad
+        self.braket_gate = gates.Y
+        self.qlm_aqasm_keyword = "Y"
+
     matrix = np.array([[0, -1j], [1j, 0]])
 
 
@@ -323,19 +313,16 @@
 
     """
 
-<<<<<<< HEAD
-    qiskit_gate = ZGate
-    braket_gate = gates.Z
-    qlm_aqasm_keyword = "Z"
-=======
     def __init__(self, target: int):
         from qiskit.circuit.library import ZGate
+        from braket.circuits import gates
 
         super().__init__(target)
 
         self.qiskit_gate = ZGate
-
->>>>>>> 68ae4cad
+        self.braket_gate = gates.Z
+        self.qlm_aqasm_keyword = "Z"
+
     matrix = np.array([[1, 0], [0, -1]])
 
 
@@ -352,19 +339,16 @@
 
     """
 
-<<<<<<< HEAD
-    qiskit_gate = HGate
-    braket_gate = gates.H
-    qlm_aqasm_keyword = "H"
-=======
     def __init__(self, target: int):
         from qiskit.circuit.library import HGate
+        from braket.circuits import gates
 
         super().__init__(target)
 
         self.qiskit_gate = HGate
-
->>>>>>> 68ae4cad
+        self.braket_gate = gates.H
+        self.qlm_aqasm_keyword = "H"
+
     matrix = np.array([[1, 1], [1, -1]]) / np.sqrt(2)
 
 
@@ -382,18 +366,15 @@
 
     """
 
-<<<<<<< HEAD
-    qiskit_gate = PhaseGate
-    braket_gate = gates.PhaseShift
-    qlm_aqasm_keyword = "PH"
-=======
     def __init__(self, theta: Expr | float, target: int):
         from qiskit.circuit.library import PhaseGate
+        from braket.circuits import gates
 
         super().__init__(theta, target)
 
         self.qiskit_gate = PhaseGate
->>>>>>> 68ae4cad
+        self.braket_gate = gates.PhaseShift
+        self.qlm_aqasm_keyword = "PH"
 
     def to_matrix(self) -> Matrix:
         return np.array([[1, 0], [0, exp(self.parameters[0] * 1j)]])  # type:ignore
@@ -413,19 +394,16 @@
 
     """
 
-<<<<<<< HEAD
-    qiskit_gate = SGate
-    braket_gate = gates.S
-    qlm_aqasm_keyword = "S"
-=======
     def __init__(self, target: int):
         from qiskit.circuit.library import SGate
+        from braket.circuits import gates
 
         super().__init__(target)
 
         self.qiskit_gate = SGate
-
->>>>>>> 68ae4cad
+        self.braket_gate = gates.S
+        self.qlm_aqasm_keyword = "S"
+
     matrix = np.array([[1, 0], [0, 1j]])
 
 
@@ -445,19 +423,16 @@
 
     """
 
-<<<<<<< HEAD
-    qiskit_gate = TGate
-    braket_gate = gates.T
-    qlm_aqasm_keyword = "T"
-=======
     def __init__(self, target: int):
         from qiskit.circuit.library import TGate
+        from braket.circuits import gates
 
         super().__init__(target)
 
         self.qiskit_gate = TGate
-
->>>>>>> 68ae4cad
+        self.braket_gate = gates.T
+        self.qlm_aqasm_keyword = "T"
+
     matrix = np.array([[1, 0], [0, exp((pi / 4) * 1j)]])
 
 
@@ -475,19 +450,15 @@
                [0, 1, 0, 0],
                [0, 0, 0, 1]])
 
-<<<<<<< HEAD
-    qiskit_gate = SwapGate
-    braket_gate = gates.Swap
-    qlm_aqasm_keyword = "SWAP"
-    matrix = np.array([[1, 0, 0, 0], [0, 0, 1, 0], [0, 1, 0, 0], [0, 0, 0, 1]])
-=======
-    """
->>>>>>> 68ae4cad
+    """
 
     def __init__(self, a: int, b: int):
         from qiskit.circuit.library import SwapGate
+        from braket.circuits import gates
 
         self.qiskit_gate = SwapGate
+        self.braket_gate = gates.Swap
+        self.qlm_aqasm_keyword = "SWAP"
 
         self.matrix = np.array([[1, 0, 0, 0], [0, 0, 1, 0], [0, 1, 0, 0], [0, 0, 0, 1]])
         super().__init__([a, b], "SWAP")
@@ -542,19 +513,17 @@
         qiskit_parameters: Optional[set["Parameter"]] = None,
     ):
         if language == Language.QISKIT:
-<<<<<<< HEAD
+            from qiskit.circuit.library import UGate
             if qiskit_parameters is None:
                 qiskit_parameters = set()
-=======
-            from qiskit.circuit.library import UGate
-
->>>>>>> 68ae4cad
+
             return UGate(
                 theta=_qiskit_parameter_adder(self.theta, qiskit_parameters),
                 phi=_qiskit_parameter_adder(self.phi, qiskit_parameters),
                 lam=_qiskit_parameter_adder(self.gamma, qiskit_parameters),
             )
         elif language == Language.BRAKET:
+            from braket.circuits import gates
             return gates.U(self.theta, self.phi, self.gamma)
             # 3M-TODO handle symbolic parameters
         else:
@@ -586,18 +555,15 @@
 
     """
 
-<<<<<<< HEAD
-    qiskit_gate = RXGate
-    braket_gate = gates.Rx
-    qlm_aqasm_keyword = "RX"
-=======
     def __init__(self, theta: Expr | float, target: int):
         from qiskit.circuit.library import RXGate
+        from braket.circuits import gates
 
         super().__init__(theta, target)
 
         self.qiskit_gate = RXGate
->>>>>>> 68ae4cad
+        self.braket_gate = gates.Rx
+        self.qlm_aqasm_keyword = "RX"
 
     def to_matrix(self) -> Matrix:
         c, s = cos(self.parameters[0] / 2), sin(self.parameters[0] / 2)  # type:ignore
@@ -618,18 +584,15 @@
 
     """
 
-<<<<<<< HEAD
-    qiskit_gate = RYGate
-    braket_gate = gates.Ry
-    qlm_aqasm_keyword = "RY"
-=======
     def __init__(self, theta: Expr | float, target: int):
         from qiskit.circuit.library import RYGate
+        from braket.circuits import gates
 
         super().__init__(theta, target)
 
         self.qiskit_gate = RYGate
->>>>>>> 68ae4cad
+        self.braket_gate = gates.Ry
+        self.qlm_aqasm_keyword = "RY"
 
     def to_matrix(self) -> Matrix:
         c, s = cos(self.parameters[0] / 2), sin(self.parameters[0] / 2)  # type:ignore
@@ -650,18 +613,15 @@
 
     """
 
-<<<<<<< HEAD
-    qiskit_gate = RZGate
-    braket_gate = gates.Rz
-    qlm_aqasm_keyword = "RZ"
-=======
     def __init__(self, theta: Expr | float, target: int):
         from qiskit.circuit.library import RZGate
+        from braket.circuits import gates
 
         super().__init__(theta, target)
 
         self.qiskit_gate = RZGate
->>>>>>> 68ae4cad
+        self.braket_gate = gates.Rz
+        self.qlm_aqasm_keyword = "RZ"
 
     def to_matrix(self) -> Matrix:
         e = exp(-1j * self.parameters[0] / 2)  # pyright: ignore[reportOperatorIssue]
@@ -682,18 +642,16 @@
         array([[1.        +0.j        , 0.        +0.j        ],
                [0.        +0.j        , 0.98078528+0.19509032j]])
 
-<<<<<<< HEAD
-    qiskit_gate = PhaseGate
-    braket_gate = gates.PhaseShift
-    qlm_aqasm_keyword = "PH"
-=======
-    """
->>>>>>> 68ae4cad
+    """
 
     def __init__(self, k: Expr | int, target: int):
         from qiskit.circuit.library import PhaseGate
+        from braket.circuits import gates
 
         self.qiskit_gate = PhaseGate
+        self.braket_gate = gates.PhaseShift
+        self.qlm_aqasm_keyword = "PH"
+
         self.parameters = [k]
         definition = UnitaryMatrix(self.to_matrix(), **self.native_gate_options)
         ParametrizedGate.__init__(self, definition, [target], [self.k], "Rk")
@@ -732,18 +690,15 @@
                [0, 0, 0, 1],
                [0, 0, 1, 0]])
 
-<<<<<<< HEAD
-    qiskit_gate = CXGate
-    braket_gate = gates.CNot
-    qlm_aqasm_keyword = "CNOT"
-=======
-    """
->>>>>>> 68ae4cad
+    """
 
     def __init__(self, control: int, target: int):
         from qiskit.circuit.library import CXGate
+        from braket.circuits import gates
 
         self.qiskit_gate = CXGate
+        self.braket_gate = gates.CNot
+        self.qlm_aqasm_keyword = "CNOT"
         ControlledGate.__init__(self, [control], [target], X(target), "CNOT")
 
     def to_matrix(self) -> Matrix:
@@ -766,18 +721,15 @@
          [0, 0, 1, 0],
          [0, 0, 0, -1]]
 
-<<<<<<< HEAD
-    qiskit_gate = CZGate
-    braket_gate = gates.CZ
-    qlm_aqasm_keyword = "CSIGN"
-=======
-    """
->>>>>>> 68ae4cad
+    """
 
     def __init__(self, control: int, target: int):
         from qiskit.circuit.library import CZGate
+        from braket.circuits import gates
 
         self.qiskit_gate = CZGate
+        self.braket_gate = gates.CZ
+        self.qlm_aqasm_keyword = "CSIGN"
         ControlledGate.__init__(self, [control], [target], Z(target), "CZ")
 
     def to_matrix(self) -> Matrix:
@@ -797,18 +749,6 @@
         target: Index referring to the qubit on which the gate will be applied.
 
     Example:
-<<<<<<< HEAD
-        >>> CRk(0, 1, 1).to_matrix()
-        array([[1.        +0.j        , 0.        +0.j        , 0.        +0.j        , 0.        +0.j        ],
-               [0.        +0.j        , 1.        +0.j        , 0.        +0.j        , 0.        +0.j        ],
-               [0.        +0.j        , 0.        +0.j        , 1.        +0.j        , 1.        +0.j        ],
-               [0.        +0.j        , 0.        +0.j        , 0.        +0.j        , 0.92387953+0.38268343j]])
-    """
-
-    qiskit_gate = CPhaseGate
-    braket_gate = gates.CPhaseShift
-    qlm_aqasm_keyword = ["CNOT", "PH"]
-=======
         >>> print(clean_matrix(CRk(4, 0, 1).to_matrix()))
         [[1, 0, 0, 0],
          [0, 1, 0, 0],
@@ -816,12 +756,14 @@
          [0, 0, 0, 0.9238795+0.3826834j]]
 
     """
->>>>>>> 68ae4cad
 
     def __init__(self, k: Expr | int, control: int, target: int):
         from qiskit.circuit.library import CPhaseGate
+        from braket.circuits import gates
 
         self.qiskit_gate = CPhaseGate
+        self.braket_gate = gates.CPhaseShift
+        self.qlm_aqasm_keyword = ["CNOT", "PH"]
         self.parameters = [k]
         ControlledGate.__init__(self, [control], [target], Rk(k, target), "CRk")
         definition = UnitaryMatrix(self.to_matrix(), **self.native_gate_options)
@@ -867,18 +809,15 @@
          [0, 0, 0, 0, 0, 0, 0, 1],
          [0, 0, 0, 0, 0, 0, 1, 0]]
 
-<<<<<<< HEAD
-    qiskit_gate = CCXGate
-    braket_gate = gates.CCNot
-    qlm_aqasm_keyword = "CCNOT"
-=======
-    """
->>>>>>> 68ae4cad
+    """
 
     def __init__(self, control: list[int], target: int):
         from qiskit.circuit.library import CCXGate
+        from braket.circuits import gates
 
         self.qiskit_gate = CCXGate
+        self.braket_gate = gates.CCNot
+        self.qlm_aqasm_keyword = "CCNOT"
         if len(control) != 2:
             raise ValueError("A Toffoli gate must have exactly 2 control qubits.")
         ControlledGate.__init__(self, control, [target], X(target), "TOF")
