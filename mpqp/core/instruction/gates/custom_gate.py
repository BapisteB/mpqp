from typing import TYPE_CHECKING, Optional

from typeguard import typechecked

if TYPE_CHECKING:
    from qiskit.circuit import Parameter

from mpqp.core.instruction.gates.gate import Gate
<<<<<<< HEAD
from mpqp.core.instruction.gates.gate_definition import UnitaryMatrix
=======
from mpqp.core.instruction.gates.gate_definition import (
    KrausRepresentation,
    PauliDecomposition,
    UnitaryMatrix,
)
>>>>>>> 68ae4cad
from mpqp.core.languages import Language


@typechecked
class CustomGate(Gate):
    """Custom gates allow you to define your own gates.

    Args:
        definition: The matrix (this is the only way supported to now) semantics of the gate.
        targets: The qubits on which the gate operates.
        label: The label of the gate. Defaults to None.
    """

    def __init__(
        self, definition: UnitaryMatrix, targets: list[int], label: Optional[str] = None
    ):
        self.matrix = definition.matrix
        """See parameter description."""
        super().__init__(targets, label)

    def to_matrix(self):
        return self.matrix

    def to_other_language(
        self,
        language: Language = Language.QISKIT,
        qiskit_parameters: Optional[set["Parameter"]] = None,
    ):
        from qiskit.quantum_info.operators import Operator as QiskitOperator

        if qiskit_parameters is None:
            qiskit_parameters = set()
        return QiskitOperator(self.matrix)

    def decompose(self):
        """Returns the circuit made of native gates equivalent to this gate.

        6M-TODO refine this doc and implement
        """
        from mpqp.core.circuit import QCircuit

<<<<<<< HEAD
        return QCircuit(self.nb_qubits)
=======
        return QCircuit(self.nb_qubits)


@typechecked
class KrausGate(CustomGate):
    """6M-TODO"""

    def __init__(
        self,
        definition: KrausRepresentation,
        targets: list[int],
        label: Optional[str] = None,
    ):
        self.kraus_representation = definition
        """See parameter description."""
        CustomGate.__init__(self, UnitaryMatrix(definition.to_matrix()), targets, label)


@typechecked
class PauliDecompositionGate(CustomGate):
    """6M-TODO"""

    def __init__(
        self,
        definition: PauliDecomposition,
        targets: list[int],
        label: Optional[str] = None,
    ):
        self.pauli_decomposition = definition
        """See parameter description."""
        CustomGate.__init__(self, UnitaryMatrix(definition.to_matrix()), targets, label)
>>>>>>> 68ae4cad
<|MERGE_RESOLUTION|>--- conflicted
+++ resolved
@@ -6,15 +6,11 @@
     from qiskit.circuit import Parameter
 
 from mpqp.core.instruction.gates.gate import Gate
-<<<<<<< HEAD
-from mpqp.core.instruction.gates.gate_definition import UnitaryMatrix
-=======
 from mpqp.core.instruction.gates.gate_definition import (
     KrausRepresentation,
     PauliDecomposition,
     UnitaryMatrix,
 )
->>>>>>> 68ae4cad
 from mpqp.core.languages import Language
 
 
@@ -56,38 +52,4 @@
         """
         from mpqp.core.circuit import QCircuit
 
-<<<<<<< HEAD
-        return QCircuit(self.nb_qubits)
-=======
-        return QCircuit(self.nb_qubits)
-
-
-@typechecked
-class KrausGate(CustomGate):
-    """6M-TODO"""
-
-    def __init__(
-        self,
-        definition: KrausRepresentation,
-        targets: list[int],
-        label: Optional[str] = None,
-    ):
-        self.kraus_representation = definition
-        """See parameter description."""
-        CustomGate.__init__(self, UnitaryMatrix(definition.to_matrix()), targets, label)
-
-
-@typechecked
-class PauliDecompositionGate(CustomGate):
-    """6M-TODO"""
-
-    def __init__(
-        self,
-        definition: PauliDecomposition,
-        targets: list[int],
-        label: Optional[str] = None,
-    ):
-        self.pauli_decomposition = definition
-        """See parameter description."""
-        CustomGate.__init__(self, UnitaryMatrix(definition.to_matrix()), targets, label)
->>>>>>> 68ae4cad
+        return QCircuit(self.nb_qubits)