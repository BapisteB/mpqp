"""Information about the state can be retrieved using the expectation value of
this state measured by an observable. This is done using the :class:`Observable`
class to define your observable, and a :class:`ExpectationMeasure` to perform
the measure."""

from __future__ import annotations

import copy
from math import prod
from numbers import Complex
from typing import TYPE_CHECKING, Optional
from warnings import warn

import numpy as np
from sympy import Expr
from typeguard import typechecked

if TYPE_CHECKING:
    from qiskit.circuit import Parameter
    from qiskit.quantum_info import Operator
    from qat.core.wrappers.observable import Observable as QLMObservable
    from braket.circuits.observables import Hermitian
    from cirq.circuits.circuit import Circuit as Cirq_Circuit
    from cirq.ops.pauli_string import PauliString as CirqPauliString
    from cirq.ops.linear_combinations import PauliSum as CirqPauliSum

from mpqp.core.instruction.gates.native_gates import SWAP
from mpqp.core.instruction.measurement.measure import Measure
from mpqp.core.instruction.measurement.pauli_string import PauliString
from mpqp.core.languages import Language
from mpqp.tools.errors import NumberQubitsError
from mpqp.tools.generics import Matrix, one_lined_repr
from mpqp.tools.maths import is_hermitian


@typechecked
class Observable:
    """Class defining an observable, used for evaluating expectation values.

    An observable can be defined by using a Hermitian matrix, or using a combination of operators in a specific
    basis Pauli.

    Example:
        >>> matrix = np.array([[1, 0], [0, -1]])
        >>> pauli_string = 3 * I @ Z + 4 * X @ Y
        >>> obs = Observable(matrix)
        >>> obs2 = Observable(pauli_string)

    Args:
        observable : can be either a Hermitian matrix representing the observable or PauliString representing the observable.

    Raises:
        ValueError: If the input matrix is not Hermitian or does not have a square shape.
        NumberQubitsError: If the number of qubits in the input observable does
            not match the number of target qubits.

    """

    def __init__(self, observable: Matrix | PauliString):
        self._matrix = None
        self._pauli_string = None

        if isinstance(observable, PauliString):
            self.nb_qubits = observable.nb_qubits
            self._pauli_string = observable.simplify()
        else:
            self.nb_qubits = int(np.log2(len(observable)))
            """Number of qubits of this observable."""
            self._matrix = np.array(observable)

            basis_states = 2**self.nb_qubits
            if self.matrix.shape != (basis_states, basis_states):
                raise ValueError(
                    f"The size of the matrix {self.matrix.shape} doesn't neatly fit on a"
                    " quantum register. It should be a square matrix of size a power"
                    " of two."
                )

            if not is_hermitian(self.matrix):
                raise ValueError(
                    "The matrix in parameter is not hermitian (cannot define an observable)"
                )

    @property
    def matrix(self) -> Matrix:
        """The matrix representation of the observable."""
        if self._matrix is None:
            self._matrix = self.pauli_string.to_matrix()
        matrix = copy.deepcopy(self._matrix).astype(np.complex64)
        return matrix

    @property
    def pauli_string(self) -> PauliString:
        """Rhe PauliString representation of the observable."""
        if self._pauli_string is None:
            self._pauli_string = PauliString.from_matrix(self.matrix)
        pauli_string = copy.deepcopy(self._pauli_string)
        return pauli_string

    @pauli_string.setter
    def pauli_string(self, pauli_string: PauliString):
        self._pauli_string = pauli_string
        self._matrix = None

    @matrix.setter
    def matrix(self, matrix: Matrix):
        self._matrix = matrix
        self._pauli_string = None

    def __repr__(self) -> str:
        return f"{type(self).__name__}({one_lined_repr(self.matrix)})"

    def __mult__(self, other: Expr | Complex) -> Observable:
        """3M-TODO"""
        ...

    def subs(
        self, values: dict[Expr | str, Complex], remove_symbolic: bool = False
    ) -> Observable:
        """3M-TODO"""
        ...

    def to_other_language(
        self, language: Language, circuit: Optional[Cirq_Circuit] = None
    ) -> Operator | QLMObservable | Hermitian | CirqPauliSum | CirqPauliString:
        """
        Converts the observable to the representation of another quantum programming language.

        Example:
            >>> obs = Observable(np.diag([0.7, -1, 1, 1]))
            >>> obs_qiskit = obs.to_other_language(Language.QISKIT)
            >>> print(obs_qiskit)
            <bound method Observable.to_qiskit_observable of Observable(array([[ 0.7, 0. , 0. , 0. ], [ 0. , -1. , 0. , 0. ], [ 0. , 0. , 1. , 0. ], [ 0. , 0. , 0. , 1. ]]))>

        Args:
            language: The target programming language.
            circuit: The Cirq circuit associated with the observable (required for ``cirq``).

        Returns:
            Depends on the target language.
        """
        if language == Language.QISKIT:
            from qiskit.quantum_info import Operator

            return Operator(self.matrix)
        elif language == Language.MY_QLM:
            from qat.core.wrappers.observable import Observable as QLMObservable

            return QLMObservable(self.nb_qubits, matrix=self.matrix)
        elif language == Language.BRAKET:
            from braket.circuits.observables import Hermitian

            return Hermitian(self.matrix)
        elif language == Language.CIRQ:
            if circuit is None:
                raise ValueError("Circuit must be specified for cirq_observable.")
<<<<<<< HEAD
            from cirq.ops.identity import I as Cirq_I
            from cirq.ops.pauli_gates import X as Cirq_X
            from cirq.ops.pauli_gates import Y as Cirq_Y
            from cirq.ops.pauli_gates import Z as Cirq_Z
=======
>>>>>>> 4396385e

            from cirq.ops.identity import I as Cirq_I
            from cirq.ops.pauli_gates import X as Cirq_X
            from cirq.ops.pauli_gates import Y as Cirq_Y
            from cirq.ops.pauli_gates import Z as Cirq_Z

            all_qubits = sorted(
                set(
                    q
                    for moment in circuit
                    for op in moment.operations
                    for q in op.qubits
                )
            )

            pauli_gate_map = {"I": Cirq_I, "X": Cirq_X, "Y": Cirq_Y, "Z": Cirq_Z}

            return sum(
                monomial.coef
                * prod(  # pyright: ignore[reportCallIssue]
                    [  # pyright: ignore[reportArgumentType]
                        pauli_gate_map[a.label](all_qubits[i])
                        for i, a in enumerate(monomial.atoms)
                    ]
                )
                for monomial in self.pauli_string.monomials
            )
        else:
            raise ValueError(f"Unsupported language: {language}")


@typechecked
class ExpectationMeasure(Measure):
    """This measure evaluates the expectation value of the output of the circuit
    measured by the observable given as input.

    If the ``targets`` are not sorted and contiguous, some additional swaps will
    be needed. This will affect the performance of your circuit if run on noisy
    hardware. The swaps added can be checked out in the ``pre_measure``
    attribute of the :class:`ExpectationMeasure`.

    Example:
        >>> obs = Observable(np.diag([0.7, -1, 1, 1]))
        >>> c = QCircuit([H(0), CNOT(0,1), ExpectationMeasure([0,1], observable=obs, shots=10000)])
        >>> run(c, ATOSDevice.MYQLM_PYLINALG).expectation_value
        0.85918

    Args:
        targets: List of indices referring to the qubits on which the measure
            will be applied.
        observable: Observable used for the measure.
        shots: Number of shots to be performed.
        label: Label used to identify the measure.

    Warns:
        UserWarning: If the ``targets`` are not sorted and contiguous, some
            additional swaps will be needed. This will change the performance of
            your circuit is run on noisy hardware.

    Note:
        In a future version, we would will also allow you to provide a
        ``PauliDecomposition``, a decomposition of the observable in the
        generalized Pauli basis.
    """

    def __init__(
        self,
        targets: list[int],
        observable: Observable,
        shots: int = 0,
        label: Optional[str] = None,
    ):
        from mpqp.core.circuit import QCircuit

        super().__init__(targets, shots, label)
        self.observable = observable
        """See parameter description."""
        # Raise an error if the number of target qubits does not match the size of the observable.
        if self.nb_qubits != observable.nb_qubits:
            raise NumberQubitsError(
                f"{self.nb_qubits}, the number of target qubit(s) doesn't match"
                f" {observable.nb_qubits}, the size of the observable"
            )

        self.pre_measure = QCircuit(max(targets) + 1)
        """Circuit added before the expectation measurement to correctly swap
        target qubits when their are note ordered or contiguous."""
        targets_is_ordered = all(
            [targets[i] > targets[i - 1] for i in range(1, len(targets))]
        )
        tweaked_tgt = copy.copy(targets)
        if (
            max(tweaked_tgt) - min(tweaked_tgt) + 1 != len(tweaked_tgt)
            or not targets_is_ordered
        ):
            warn(
                "Non contiguous or non sorted observable target will introduce "
                "additional CNOTs."
            )

            for t_index, target in enumerate(tweaked_tgt):  # sort the targets
                min_index = tweaked_tgt.index(min(tweaked_tgt[t_index:]))
                if t_index != min_index:
                    self.pre_measure.add(SWAP(target, tweaked_tgt[min_index]))
                    tweaked_tgt[t_index], tweaked_tgt[min_index] = (
                        tweaked_tgt[min_index],
                        target,
                    )
            for t_index, target in enumerate(tweaked_tgt):  # compact the targets
                if t_index == 0:
                    continue
                if target != tweaked_tgt[t_index - 1] + 1:
                    self.pre_measure.add(SWAP(target, tweaked_tgt[t_index - 1] + 1))
                    tweaked_tgt[t_index] = tweaked_tgt[t_index - 1] + 1
        self.rearranged_targets = tweaked_tgt
        """Adjusted list of target qubits when they are not initially sorted and
        contiguous."""

    def __repr__(self) -> str:
        return (
            f"ExpectationMeasure({self.targets}, {self.observable}, shots={self.shots})"
        )

    def to_other_language(
        self,
        language: Language = Language.QISKIT,
        qiskit_parameters: Optional[set["Parameter"]] = None,
    ) -> None:
        if qiskit_parameters is None:
            qiskit_parameters = set()
<<<<<<< HEAD
        # TODO : incoherence here, if the language is Qiskit we raise a NotImplementedError, and otherwise we say that
        # only qiskit is supported
=======
        # TODO : incoherence here, if the language is Qiskit we raise a
        # NotImplementedError, and otherwise we say that only qiskit is supported
>>>>>>> 4396385e
        if language == Language.QISKIT:
            raise NotImplementedError(
                "Qiskit does not implement these kind of measures"
            )
        else:
            raise NotImplementedError(
                "Only Qiskit supported for language export for now"
            )<|MERGE_RESOLUTION|>--- conflicted
+++ resolved
@@ -154,13 +154,6 @@
         elif language == Language.CIRQ:
             if circuit is None:
                 raise ValueError("Circuit must be specified for cirq_observable.")
-<<<<<<< HEAD
-            from cirq.ops.identity import I as Cirq_I
-            from cirq.ops.pauli_gates import X as Cirq_X
-            from cirq.ops.pauli_gates import Y as Cirq_Y
-            from cirq.ops.pauli_gates import Z as Cirq_Z
-=======
->>>>>>> 4396385e
 
             from cirq.ops.identity import I as Cirq_I
             from cirq.ops.pauli_gates import X as Cirq_X
@@ -291,13 +284,8 @@
     ) -> None:
         if qiskit_parameters is None:
             qiskit_parameters = set()
-<<<<<<< HEAD
-        # TODO : incoherence here, if the language is Qiskit we raise a NotImplementedError, and otherwise we say that
-        # only qiskit is supported
-=======
         # TODO : incoherence here, if the language is Qiskit we raise a
         # NotImplementedError, and otherwise we say that only qiskit is supported
->>>>>>> 4396385e
         if language == Language.QISKIT:
             raise NotImplementedError(
                 "Qiskit does not implement these kind of measures"
