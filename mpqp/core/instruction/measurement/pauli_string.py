--- conflicted
+++ resolved
@@ -113,11 +113,7 @@
     def to_other_language(self):
         pass
 
-<<<<<<< HEAD
-    def to_matrix(self) -> Matrix:
-=======
     def to_matrix(self) -> npt.NDArray[np.complex64]:
->>>>>>> 52a020c5
         return sum(
             map(lambda m: m.to_matrix(), self._monomials),
             start=np.zeros((2**self.nb_qubits, 2**self.nb_qubits), dtype=np.complex64),
