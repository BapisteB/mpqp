--- conflicted
+++ resolved
@@ -3,15 +3,12 @@
 from copy import deepcopy
 from numbers import Complex
 from typing import TYPE_CHECKING, Iterable, Optional, Sequence, Type, Union
-<<<<<<< HEAD
-=======
 
 if TYPE_CHECKING:
     from qat.core.wrappers.circuit import Circuit as myQLM_Circuit
     from cirq.circuits.circuit import Circuit as cirq_Circuit
     from braket.circuits import Circuit as braket_Circuit
     from qiskit.circuit import QuantumCircuit
->>>>>>> 4396385e
 
 import numpy as np
 import numpy.typing as npt
